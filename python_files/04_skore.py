# %% [markdown]
#
# # `Skore` - an abstraction to ease data science project

# %%
import os

os.environ["POLARS_ALLOW_FORKING_THREAD"] = "1"
os.environ["TOKENIZERS_PARALLELISM"] = "true"

# %% [markdown]
#
# Let's open a skore project in which we will be able to store artifacts from our
# experiments.

# %%
import skore

my_project = skore.Project("../data/my_project", if_exists=True)

# %%
from skrub.datasets import fetch_employee_salaries

datasets = fetch_employee_salaries()
df, y = datasets.X, datasets.y

# %%
from skrub import TableReport

table_report = TableReport(datasets.employee_salaries)
table_report

# %% [markdown]
#
# Let's model our problem.

# %%
from skrub import TableVectorizer, TextEncoder
from sklearn.ensemble import RandomForestRegressor
from sklearn.pipeline import make_pipeline

model = make_pipeline(
    TableVectorizer(high_cardinality=TextEncoder()),
    RandomForestRegressor(n_estimators=20, max_leaf_nodes=40),
)
model

# %% [markdown]
#
# `skore` provides a couple of tools to ease the evaluation of model:

# %%
from skore import CrossValidationReport

report = CrossValidationReport(estimator=model, X=df, y=y, cv_splitter=5, n_jobs=4)

# %%
report.help()

# %%
import time

start = time.time()
score = report.metrics.r2()
end = time.time()
print(f"Time taken: {end - start:.2f} seconds")

# %%
score

# %%
start = time.time()
score = report.metrics.r2()
end = time.time()
print(f"Time taken: {end - start:.2f} seconds")

# %%
score

# %%
import time

start = time.time()
score = report.metrics.rmse()
end = time.time()
print(f"Time taken: {end - start:.2f} seconds")

# %%
score

# %%
report.cache_predictions(n_jobs=4)

# %%
my_project.put("Random Forest model report", report)

# %%
report = my_project.get("Random Forest model report")
report.help()

# %%
report.metrics.report_metrics(aggregate=["mean", "std"], indicator_favorability=True)

# %%
display = report.metrics.prediction_error()
display.plot(kind="actual_vs_predicted")

# %%
report.estimator_reports_

# %%
estimator_report = report.estimator_reports_[0]
estimator_report.help()

# %%
estimator_report.metrics.prediction_error().plot(kind="actual_vs_predicted")

<<<<<<< HEAD
# %% [markdown]
#
# ## Conclusions
#
# **Vision**
# - Develop tooling to create data science artifacts
# - Help at following good practices for the problem at hand
# - Help at the collaboration to carry on data science project
#
# **Wrap-up**
# - Provide tools to evaluate predictive models
# - Make some internal magic to reduce user friction
# - Allow for persistence of artifacts
#
# **Roadmap**
# - Cover multiple aspects of the data science life cycles: data, model, etc.
# - Help at creating artifacts dedicated to the problem at hand and the model
# - Reduce the complexity related to code
=======
# %%
list_df = []

for estimator_report, i in zip(report.estimator_reports_, range(len(report.estimator_reports_))):
    feat_perm = estimator_report.feature_importance.feature_permutation(max_samples=50).droplevel(level = 0).T
    feat_perm["model"] = i
    list_df.append(feat_perm)

# %%
import pandas as pd
df_concat = pd.concat(list_df)
# %%
import plotly.express as px
df = px.data.tips()
fig = px.box(df_concat, color = "model", orientation = "h")
fig.show()
>>>>>>> ac01873d
<|MERGE_RESOLUTION|>--- conflicted
+++ resolved
@@ -115,7 +115,23 @@
 # %%
 estimator_report.metrics.prediction_error().plot(kind="actual_vs_predicted")
 
-<<<<<<< HEAD
+# %%
+list_df = []
+
+for estimator_report, i in zip(report.estimator_reports_, range(len(report.estimator_reports_))):
+    feat_perm = estimator_report.feature_importance.feature_permutation(max_samples=50).droplevel(level = 0).T
+    feat_perm["model"] = i
+    list_df.append(feat_perm)
+
+# %%
+import pandas as pd
+df_concat = pd.concat(list_df)
+# %%
+import plotly.express as px
+df = px.data.tips()
+fig = px.box(df_concat, color = "model", orientation = "h")
+fig.show()
+
 # %% [markdown]
 #
 # ## Conclusions
@@ -133,22 +149,4 @@
 # **Roadmap**
 # - Cover multiple aspects of the data science life cycles: data, model, etc.
 # - Help at creating artifacts dedicated to the problem at hand and the model
-# - Reduce the complexity related to code
-=======
-# %%
-list_df = []
-
-for estimator_report, i in zip(report.estimator_reports_, range(len(report.estimator_reports_))):
-    feat_perm = estimator_report.feature_importance.feature_permutation(max_samples=50).droplevel(level = 0).T
-    feat_perm["model"] = i
-    list_df.append(feat_perm)
-
-# %%
-import pandas as pd
-df_concat = pd.concat(list_df)
-# %%
-import plotly.express as px
-df = px.data.tips()
-fig = px.box(df_concat, color = "model", orientation = "h")
-fig.show()
->>>>>>> ac01873d
+# - Reduce the complexity related to code